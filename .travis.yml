--- conflicted
+++ resolved
@@ -9,11 +9,7 @@
   - "nightly"
 
 install:
-<<<<<<< HEAD
-  - pip install -q --upgrade pytest pytest-cov python-coveralls pytest-asyncio
-=======
   - pip install -qU pytest pytest-cov python-coveralls pytest-asyncio
->>>>>>> 49b8d612
 
 script:
   - python setup.py pytest --addopts '--cov=growler --cov-report=term-missing'
