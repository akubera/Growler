#
# setup.py
#
"""
A micro web-framework using asyncio coroutines and chained middleware.
"""

from os import path
from glob import glob
from importlib.machinery import SourceFileLoader
from setuptools import setup, find_packages

metafile = path.join(".", "growler", "__meta__.py")
metadata = SourceFileLoader("metadata", metafile).load_module()

REQUIRES = [
]

OPTIONAL_REQUIRES = {
    'jade': ['pyjade'],
<<<<<<< HEAD
    'mako': ['growler-mako'],
    ':python_version=="3.3"': ['asyncio>=0.2.1']
=======
    ':python_version=="3.3"': ['asyncio>=3.4.3'],
>>>>>>> 86cb0053
}

TESTS_REQUIRE = [
    'pytest',
    'pytest-asyncio',
]

PACKAGES = find_packages(
    exclude=["*.tests", "*.tests.*", "tests.*", "tests"]
)

NAMESPACES = [
    'growler_ext',
]

tar_url = 'https://github.com/pygrowler/growler/archive/v%s.tar.gz' % (metadata.version)  # noqa

setup(
    name="growler",
    version=metadata.version,
    author=metadata.author,
    license=metadata.license,
    url=metadata.url,
    download_url=tar_url,
    author_email=metadata.author_email,
    description=__doc__.strip(),
    classifiers=[
        "Development Status :: 4 - Beta",
        "Environment :: Web Environment",
        "Operating System :: OS Independent",
        # "Framework :: Growler",
        "License :: OSI Approved :: Apache Software License",
        "Programming Language :: Python",
        "Programming Language :: Python :: 3",
        "Programming Language :: Python :: 3.5",
        "Topic :: Internet :: WWW/HTTP",
        "Natural Language :: English"
    ],
    install_requires=REQUIRES,
    extras_require=OPTIONAL_REQUIRES,
    tests_require=TESTS_REQUIRE,
    packages=PACKAGES,
    namespace_packages=NAMESPACES,
    platforms='all',
    scripts=glob('scripts/*')
)<|MERGE_RESOLUTION|>--- conflicted
+++ resolved
@@ -18,12 +18,8 @@
 
 OPTIONAL_REQUIRES = {
     'jade': ['pyjade'],
-<<<<<<< HEAD
     'mako': ['growler-mako'],
-    ':python_version=="3.3"': ['asyncio>=0.2.1']
-=======
     ':python_version=="3.3"': ['asyncio>=3.4.3'],
->>>>>>> 86cb0053
 }
 
 TESTS_REQUIRE = [
