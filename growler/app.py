--- conflicted
+++ resolved
@@ -21,7 +21,7 @@
   def __init__(self, name, settings = {}, loop = None, no_default_router = False, debug = True):
     """
     Creates an application object.
-    
+
     name - does nothing right now
     settings - server configuration
     loop - asyncio event loop to run on
@@ -51,13 +51,8 @@
     yield from asyncio.start_server(self._handle_connection, self.config['host'], self.config['port'])
 
   @asyncio.coroutine
-<<<<<<< HEAD
-  def _handle_connection(self, reader, writer, req_class = HTTPRequest, res_class = HTTPResonse):
+  def _handle_connection(self, reader, writer, req_class = HTTPRequest, res_class = HTTPResponse):
     print('[_handle_connection]', self, reader, writer, "\n")
-=======
-  def handle_connection(self, reader, writer, req_class = HTTPRequest, res_class = HTTPResponse):
-    print('[handle_connection]', reader, writer, "\n")
->>>>>>> f80c1f93
 
     # create the request object
     req = req_class(reader, self)
@@ -103,7 +98,7 @@
       request = yield from request_line
     except HTTPError as e:
       print ("HTTPError!")
-  
+
     print("Yielded the request line '{}'".format(request_line))
     print("Yielded the request '{}'".format(request))
 
@@ -112,7 +107,7 @@
     print("Yielded the headarz '{}'".format(headarz))
     return
 
-    try:                    
+    try:
       # process the request
       yield from req.process()
     except HTTPError as err:
@@ -124,7 +119,7 @@
 
       res.headers['Content-Type'] = 'text/html'
       res.headers['Connection'] = 'close'
-      
+
       res.status_code = err.code
       res.phrase = err.phrase
       res.message = b
@@ -154,7 +149,7 @@
     except HTTPError as err:
       print ("Error in _handle_connection")
       print(err)
-      
+
       h = "HTTP/1.1 {} {}\n".format(err.code, err.phrase)
       h += "Date: {}\n".format(datetime.now(timezone(timedelta())).strftime("%a, %d %b %Y %H:%M:%S %Z"))
 
@@ -165,10 +160,10 @@
 
     self.send_message(writer, "", "")
     return None
-      
+
   def run(self, run_forever = True):
     """
-    Starts the server and listens for new connections. If run_forever is true, the 
+    Starts the server and listens for new connections. If run_forever is true, the
     event loop is set to block.
     """
     self.loop.run_until_complete(self._server_listen())
