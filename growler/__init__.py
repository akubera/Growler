#
# growler/__init__.py
#
"""
Growler is an http(s) server designed around the asyncio python module which
imitates Nodejs's express framework, allowing easy creation of complex websites
using a middleware-based configuration.
"""

import asyncio
from copy import copy

from .app import App 
<<<<<<< HEAD
from .router import Router
from .middleware import (middleware)

import ssl

=======
from .http import *

import ssl

__version__ = '0.0.1a'

__all__ = (http.__all__, ['__version__'])

DEFAULT_HTTP_OPTS = {'backlog': 100}


>>>>>>> f80c1f93
class http_proto(asyncio.Protocol):

  def connection_made(self, transport):
      print('HTTP connection from {}'.format(transport.get_extra_info('peername')))
      self.transport = transport

  def data_received(self, data):
      print('data received: {}'.format(data.decode()))
      self.transport.write(data)

      # close the socket
      self.transport.close()

class http_server():
  def __init__(self, cb, loop, ssl = None, message="Creating HTTP server"):
    print (message)
    self.callback = cb
    self.loop = loop
    self.ssl = ssl

  def listen(self, host, port):
    self.coro = self.loop.create_server(http_proto, host, port, ssl=self.ssl)
    self.srv = self.loop.run_until_complete(self.coro)
    # print('securing with',self.private_key, self.public_key)
    # sock = ssl.wrap_socket(self.srv.sockets[0], self.private_key, self.public_key)
    print('serving on {}'.format(self.srv.sockets[0].getsockname()))
    print(' sock {}'.format(self.srv.sockets[0]))
    # print(' sock {}'.format(self.srv.sockets[0]))
    # print(' sock {} ({})'.format(sock, sock == self.srv.sockets[0]))

def create_http_server(options = {}, callback = None, loop = None):
  """Creates an http 'server' object which may listen on multiple ports."""
  loop = loop or asyncio.get_event_loop()

  opts = copy(DEFAULT_HTTP_OPTS)
  opts.update(options)

  return http_server(callback, loop)

def create_https_server(options, callback = None, loop = None):
  """Creates an https 'server' object which may listen on multiple ports."""
  loop = loop or asyncio.get_event_loop()
  if not 'cert' in options.keys():
    priv = options['key']
  else:
    priv, pub = options['key'], options['cert']

  sslctx = ssl.SSLContext(ssl.PROTOCOL_SSLv23)
  if pub == None:
    sslctx.load_cert_chain(certfile=priv)
  else:
    sslctx.load_cert_chain(certfile=pub, keyfile=priv)

  return http_server(callback, loop, sslctx, "Creating HTTPS server")

def run_forever(loop = None):
  loop = loop or asyncio.get_event_loop()
  try:
    loop.run_forever()
  except KeyboardInterrupt:
    print("Keyboard induced termination : Exiting")
  finally:
    loop.close()

__all__ = ["App", "Router", "run_forever", "create_http_server", "create_https_server", "http_server", "https_server"]

<|MERGE_RESOLUTION|>--- conflicted
+++ resolved
@@ -8,28 +8,23 @@
 """
 
 import asyncio
+import ssl
+
 from copy import copy
 
-from .app import App 
-<<<<<<< HEAD
+__version__ = '0.0.1a'
+
+
+from .app import App
+from .http import *
 from .router import Router
 from .middleware import (middleware)
-
-import ssl
-
-=======
-from .http import *
-
-import ssl
-
-__version__ = '0.0.1a'
 
 __all__ = (http.__all__, ['__version__'])
 
 DEFAULT_HTTP_OPTS = {'backlog': 100}
 
 
->>>>>>> f80c1f93
 class http_proto(asyncio.Protocol):
 
   def connection_made(self, transport):
