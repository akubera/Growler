--- conflicted
+++ resolved
@@ -12,14 +12,12 @@
 
 from datetime import (datetime, timezone, timedelta)
 
-<<<<<<< HEAD
 import mimetypes
 from termcolor import colored
 
 mimetypes.init()
 
-=======
->>>>>>> f80c1f93
+import growler
 
 KB = 1024
 MB = KB ** 2
@@ -41,36 +39,25 @@
 }
 
 class HTTPParser(object):
-<<<<<<< HEAD
-  
+
   def __init__(self, req, instream = None, color = 'white'):
     """
     Create a Growler HTTP Parser.
 
     req: a Growler HTTPRequest object
-    instream: the asyncio.streams.StreamReader (defaults to req._stream)" 
+    instream: the asyncio.streams.StreamReader (defaults to req._stream)"
     """
     self._stream = req._stream if not instream else instream
-=======
-  """
-  Helper class which handles the parsing of an incoming http request.
-  The usage should only be from an HTTPRequest object calling the parse()
-  function.
-  """
-  def __init__(self, req, instream):
-    self._stream = instream
->>>>>>> f80c1f93
     self._req = req
     self._buffer = ''
     self.EOL_TOKEN = None
     self.read_buffer = ''
-<<<<<<< HEAD
     self.bytes_read = 0
     self.max_read_size = MAX_REQUEST_LENGTH
     self.max_bytes_read = MAX_REQUEST_LENGTH
     self.data_future = asyncio.Future()
     self.c = color
-  
+
   @asyncio.coroutine
   def read_data_task(self):
     chunk = asyncio.Future()
@@ -138,10 +125,6 @@
     # There is no body - return None
     if self.headers['content-length'] == 0:
       return None
-=======
-    import growler
-    print('version', growler.__version__)
->>>>>>> f80c1f93
 
     # Get length of whatever is already read into the buffer
     bytes_read = len(self._buffer)
@@ -185,11 +168,11 @@
     else:
       self._line_ending = "\r\n" if self._buffer[ending_at-1] == '\r' else "\n"
       print('determined line ending {}'.format(len(self._line_ending)))
-      self.cb = self.next_step 
+      self.cb = self.next_step
 
   @asyncio.coroutine
   def parse(self):
-    
+
     # yield from self.read_data()
 
     # Start Reading Data asynchronously
@@ -260,7 +243,7 @@
       # look for end of line
       line_ends_at = next_str.find("\n")
 
-      # no end of line in the current 
+      # no end of line in the current
       if line_ends_at == -1:
         # We must be still parsing the header - check for overflow
         if bytes_read >= MAX_REQUEST_LENGTH:
@@ -330,7 +313,7 @@
           for hl in current_string[:header_ends_at].split(eol_token):
             header_lines.append(hl)
             # handle.send(hl)
-        # everything AFTER the header delimeter 
+        # everything AFTER the header delimeter
         body = current_string[header_ends_at+(len(eol_token)*2):]
         # we have no more use for chunks
         chunks.clear()
@@ -357,7 +340,7 @@
     # print("")
     # print("body: '" + body + "'")
     # print("")
-    # 
+    #
 
     for line in header_lines:
       # split and strip the key and value
@@ -400,7 +383,7 @@
       next_data = yield from self._stream.read(read_max - bytes_read)
       bytes_read += len(next_data)
       print ('[read_data]', next_data, bytes_read)
-      
+
       # transform bytes to string
       try:
         self.read_buffer += next_data.decode('latin_1','replace')
@@ -440,7 +423,7 @@
       # look for end of line
       line_ends_at = next_chunk.find("\n")
 
-      # no end of line in the current 
+      # no end of line in the current
       if line_ends_at == -1:
         # We must be still parsing the header - check for overflow
         # if bytes_read >= MAX_REQUEST_LENGTH:
@@ -513,7 +496,7 @@
     # return f
 
     for line in provider: # self.read_next_line():
-      
+
     # while True:
       # line = yield from provider
       # print ("[read_next_header] line ", line)
@@ -550,9 +533,14 @@
 
 
 class HTTPRequest(object):
+  """
+  Helper class which handles the parsing of an incoming http request.
+  The usage should only be from an HTTPRequest object calling the parse()
+  function.
+  """
   def __init__(self, istream, app = None, delay_processing = False, parser_class = HTTPParser, loop = None):
     """
-    The HTTPRequest object is all the information you could want about the 
+    The HTTPRequest object is all the information you could want about the
     incoming http connection. It gets passed along with the HTTPResponse object
     to all the middleware of the app.
     :istream: an asyncio.StreamReader
@@ -563,7 +551,7 @@
     from random import randint
     self.c = colors[randint(0, len(colors)-1)]
     print (colored("Req", self.c))
-    
+
     self.ip = istream._transport.get_extra_info('socket').getpeername()[0]
     self._stream = istream
     self._parser = parser_class(self, self._stream, color = self.c)
@@ -599,9 +587,9 @@
     # parsed_stream.send(None)
     # request_line = next(parsed_stream)
     # print(" request_line", request_line)
-    
+
     # yield from self._parser
-    # import 
+    # import
 
   def process_request_line(self, method, request_uri, version):
     # method, request_uri, version = (yield)
@@ -612,7 +600,7 @@
     self._process_headers = {
       "GET" : self._process_get_request
     }.get(method, None)
-    
+
     if self._process_headers == None:
       print ("Unknown HTTP Method '{}'".format(method))
       raise HTTPErrorNotImplemented()
@@ -634,7 +622,7 @@
     print ("[_process_request_line] method :", method)
     print ("[_process_request_line] request_uri :", request_uri)
     print ("[_process_request_line] version :", version)
-      
+
     # This is required to return to the 'sending' function and not to
     # the 'yield from' function
     # return (yield self.process_headers)
@@ -656,41 +644,15 @@
       else:
         headers[key] = value
     self.headers = headers
-    
+
     print('[self.headers]', self.headers)
     yield
 
-<<<<<<< HEAD
-  def get(self, key):
-    """Get the case-insensitive request header corresponding to key"""
-    return self.headers[key.lower()]
-
-  def istype(self, typename):
-    """Check if 'Content-Type' header was sent and matches typename"""
-    try:
-      t = self.headers['content-type']
-    except:
-      return false
-    return mimetypes.types_map[t] == mimetypes.types_map['.' + typename]
-
-  def header(self, field):
-    """Get the case-insensitive request header field"""
-    return self.get(field)
-
-  def xhr(self):
-    """Check if the request was issued with the "X-Requested-With" header set to XMLHttpRequest"""
-    return self.headers['x-requested-with'] == 'XMLHttpRequest'
-
-
-
-class HTTPResonse(object):
-=======
 class HTTPResponse(object):
   """
   Response class which handles writing to the client.
   """
   SERVER_INFO = 'Python/{0[0]}.{0[1]} growler/{1}'.format(sys.version_info, growler.__version__)
->>>>>>> f80c1f93
 
   def __init__(self, ostream, app = None):
     self._stream = ostream
@@ -707,20 +669,15 @@
     self.headers.setdefault('Date', datetime.now(timezone(timedelta())).strftime("%a, %d %b %Y %H:%M:%S %Z"))
     self.headers.setdefault('Server', self.SERVER_INFO)
     self.headers.setdefault('Content-Length', len(self.message))
-    
+
 
   def send_headers(self):
     EOL = "\r\n"
 
     headerstrings = [self.StatusLine()]
 
-<<<<<<< HEAD
-    self.headers.setdefault('date', datetime.now(timezone(timedelta())).strftime("%a, %d %b %Y %H:%M:%S %Z"))
-    self.headers.setdefault('Content-Length', len(self.message))
-=======
     self._set_default_headers()
->>>>>>> f80c1f93
-    
+
     headerstrings += ["{}: {}".format(k, self.headers[k]) for k in self.headers]
     print ("Sending headerstrings '{}'".format(headerstrings))
     self._stream.write(EOL.join(headerstrings).encode())
@@ -754,7 +711,7 @@
     self.headers = {'Location': url}
     self.message = ''
     self.end()
-    
+
   def set(self, header, value = None):
     """Set header to the key"""
     if value == None:
@@ -837,7 +794,7 @@
   def __init__(self, ex = None):
     HTTPError.__init__(self, "Bad Request", 400, ex)
 
-class HTTPErrorUnauthorized(HTTPError):  
+class HTTPErrorUnauthorized(HTTPError):
   def __init__(self):
     HTTPError.__init__(self, "Unauthorized", 401)
 
@@ -858,11 +815,11 @@
     HTTPError.__init__(self, "Gone", 410)
 
 class HTTPErrorRequestTooLarge(HTTPError):
-  def __init__(self):    
+  def __init__(self):
     HTTPError.__init__(self, "Request-URI Too Large", 414)
 
 class HTTPErrorUnsupportedMediaType(HTTPError):
-  def __init__(self):    
+  def __init__(self):
     HTTPError.__init__(self, "Unsupported Media Type", 415)
 
 class HTTPErrorInternalServerError(HTTPError):
